namespace DotNetLightning.Infrastructure


open System.IO.Pipelines
open System.Collections.Concurrent
open System.Threading.Tasks
open System.Reactive.Linq


open FSharp.Control.Tasks

open Microsoft.Extensions.Logging
open Microsoft.Extensions.Options

open NBitcoin
open DotNetLightning.Utils
open DotNetLightning.Chain
open DotNetLightning.Serialize.Msgs
open DotNetLightning.LN

open System
open System.Threading
open CustomEventAggregator
open DotNetLightning.Utils.Aether
open FSharp.Control.Reactive


type PeerError =
    | DuplicateConnection of PeerId
    | UnexpectedByteLength of expected: int * actual: int
    | EncryptorError of string

type IPeerManager =
    abstract member ProcessMessageAsync: PeerId * IDuplexPipe -> ValueTask
    abstract member AcceptCommand : PeerCommand -> ValueTask
    abstract member OurNodeId: NodeId

type PeerManager(keyRepo: IKeysRepository,
                 logger: ILogger<PeerManager>,
                 nodeParams: IOptions<NodeParams>,
                 eventAggregator: IEventAggregator,
                 chainWatcher: IChainWatcher,
                 broadCaster: IBroadCaster) as this =
    let _logger = logger
    let _nodeParams = nodeParams.Value
    let ascii = System.Text.ASCIIEncoding.ASCII
    
    let _chainWatcher = chainWatcher
    let _broadCaster = broadCaster
    
    let _ourNodeId = keyRepo.GetNodeSecret().PubKey |> NodeId
    
    let _keyRepo = keyRepo
    
    let _channelEventObservable =
        eventAggregator.GetObservable<ChannelEventWithContext>()
        |> Observable.flatmapAsync(this.ChannelEventListener)
        |> Observable.subscribeWithError
               (id)
               ((sprintf "PeerManager got error while Observing ChannelEvent: %A") >> _logger.LogCritical)
        
    member val KnownPeers = ConcurrentDictionary<PeerId, Peer>() with get, set
    
    member val OurNodeId = _ourNodeId with get
    
    member val OpenedPeers = ConcurrentDictionary<PeerId, Peer>() with get, set
    member val PeerIdToTransport = ConcurrentDictionary<PeerId, PipeWriter>() with get

    member val NodeIdToPeerId = ConcurrentDictionary<NodeId, PeerId>() with get, set
    
    member val EventAggregator: IEventAggregator = eventAggregator with get
    member private this.ChannelEventListener (contextEvent): Async<unit> =
        let vt = vtask {
            let nodeId = contextEvent.NodeId
            let peerId = this.NodeIdToPeerId.TryGet(nodeId)
            let transport = this.PeerIdToTransport.TryGet(peerId)
            match contextEvent.ChannelEvent with
            // ---- channel init: funder -----
            | ChannelEvent.NewOutboundChannelStarted(msg, _) ->
                return! this.EncodeAndSendMsg(peerId, transport) (msg)
            | ChannelEvent.WeAcceptedAcceptChannel(msg, _) ->
                return! this.EncodeAndSendMsg(peerId, transport) (msg)
            | ChannelEvent.WeAcceptedFundingSigned(finalizedFundingTx, _) ->
                match _broadCaster.BroadCastTransaction(finalizedFundingTx.Value) with
                | Ok _ ->
                    let spk1 = finalizedFundingTx.Value.Outputs.[0].ScriptPubKey
                    let spk2 = finalizedFundingTx.Value.Outputs.[1].ScriptPubKey
                    let txHash = finalizedFundingTx.Value.GetHash()
                    match ([spk1; spk2]
                          |> List.map(fun spk -> _chainWatcher.InstallWatchTx(txHash, spk))
                          |> List.forall(id)) with
                    | true ->
                        _logger.LogInformation(sprintf "Waiting for funding tx (%A) to get confirmed..." txHash )
                        return ()
                    | false ->
                        _logger.LogCritical(sprintf "Failed to install watching tx (%A)" txHash)
                        this.EventAggregator.Publish<PeerEvent>(FailedToBroadcastTransaction(nodeId, finalizedFundingTx.Value))
                        return ()
                | Result.Error str ->
                    str |> _logger.LogCritical
                    this.EventAggregator.Publish<PeerEvent>(FailedToBroadcastTransaction(nodeId, finalizedFundingTx.Value))
                    return ()
            // ---- channel init: fundee -----
            | ChannelEvent.NewInboundChannelStarted _ ->
                ()
            | ChannelEvent.WeAcceptedOpenChannel(msg, _) ->
                return! this.EncodeAndSendMsg(peerId, transport) msg
            | ChannelEvent.WeAcceptedFundingCreated(msg, _) ->
                return! this.EncodeAndSendMsg(peerId, transport) msg
                
            // ---- else ----
            | FundingConfirmed _ 
            | TheySentFundingLockedMsgBeforeUs _
            | WeSentFundingLockedMsgBeforeThem _
            | BothFundingLocked _
            | WeAcceptedUpdateAddHTLC _
            | WeAcceptedFulfillHTLC _
            | WeAcceptedFailHTLC _ -> ()
            | WeAcceptedFailMalformedHTLC _ -> ()
            | WeAcceptedUpdateFee _ -> ()
            | WeAcceptedCommitmentSigned  _ -> failwith "TODO: route"
            | WeAcceptedRevokeAndACK _ -> failwith "TODO: route"
            // The one which includes `CMD` in its names is the one started by us.
            // So there are no need to think about routing, just send it to specified peer.
            | ChannelEvent.WeAcceptedCMDAddHTLC (msg, _) ->
                return! this.EncodeAndSendMsg(peerId, transport) (msg)
            | ChannelEvent.WeAcceptedCMDFulfillHTLC (msg, _) ->
                return! this.EncodeAndSendMsg(peerId, transport) (msg)
            | ChannelEvent.WeAcceptedCMDFailHTLC(msg, _) ->
                return! this.EncodeAndSendMsg(peerId, transport) (msg)
            | ChannelEvent.WeAcceptedCMDFailMalformedHTLC(msg, _) ->
                return! this.EncodeAndSendMsg(peerId, transport) (msg)
            | ChannelEvent.WeAcceptedCMDUpdateFee(msg, _) ->
                return! this.EncodeAndSendMsg(peerId, transport) (msg)
            | ChannelEvent.WeAcceptedCMDSign (msg, _) ->
                return! this.EncodeAndSendMsg(peerId, transport) (msg)
            | AcceptedShutdownCMD (_) ->
                failwith "TODO "
            | AcceptedShutdownWhileWeHaveUnsignedOutgoingHTLCs _ ->
                failwith "TODO "
            /// We have to send closing_signed to initiate the negotiation only when if we are the funder
            | AcceptedShutdownWhenNoPendingHTLCs _ ->
                failwith "TODO"
            | AcceptedShutdownWhenWeHavePendingHTLCs _ ->
                failwith "TODO"
            | MutualClosePerformed _ -> failwith "todo"
            | WeProposedNewClosingSigned _ -> failwith "todo"
            | ChannelEvent.Closed _ -> failwith "TODO"
            | Disconnected _ -> failwith "TODO"
            | NewBlockVerified _ -> ()
            | ChannelStateRequestedSignCommitment _ -> failwith "TODO"
        }
        vt.AsTask() |> Async.AwaitTask
            
    member private this.RememberPeersTransport(peerId: PeerId, pipe: PipeWriter) =
        match this.PeerIdToTransport.TryAdd(peerId, pipe) with
        | true -> ()
        | false ->
            sprintf "failed to remember peerId(%A) 's Transport. This should never happen" peerId
            |> _logger.LogCritical
            ()

    /// Initiate Handshake with peer by sending noise act-one
    /// `ie` is required only for testing. BOLT specifies specific ephemeral key for handshake
    member this.NewOutBoundConnection (theirNodeId: NodeId,
                                       peerId: PeerId,
                                       pipeWriter: PipeWriter,
                                       ?ie: Key) = vtask {
        let act1, peerEncryptor =
            PeerChannelEncryptor.newOutBound(theirNodeId)
            |> fun pce -> if (ie.IsNone) then pce else (Optic.set PeerChannelEncryptor.OutBoundIE_ ie.Value pce)
            |> PeerChannelEncryptor.getActOne
        sprintf "Going to create outbound peer for %A" peerId
        |> _logger.LogTrace
        let newPeer = {
                            ChannelEncryptor = peerEncryptor
                            IsOutBound = true
                            TheirNodeId = None
                            TheirGlobalFeatures = None
                            TheirLocalFeatures = None
                            SyncStatus = InitSyncTracker.NoSyncRequested
                            PeerId = peerId
                            GetOurNodeSecret = _keyRepo.GetNodeSecret
                      }
        match this.KnownPeers.TryAdd(peerId, newPeer) with
        | false ->
            return peerId
                   |> DuplicateConnection
                   |> Result.Error
        | true ->
            this.RememberPeersTransport(peerId, pipeWriter)
            // send act1
            let! _ = pipeWriter.WriteAsync(act1)
            let! _ = pipeWriter.FlushAsync()
            return Ok()
        }

    member this.NewInboundConnection(theirPeerId: PeerId, actOne: byte[], pipeWriter: PipeWriter, ?ourEphemeral) = vtask {
        if (actOne.Length <> 50) then return (UnexpectedByteLength(50, actOne.Length) |> Result.Error) else
        let secret = _keyRepo.GetNodeSecret()
        let peerEncryptor = PeerChannelEncryptor.newInBound(secret)
        let r =
            if (ourEphemeral.IsSome) then
                (PeerChannelEncryptor.processActOneWithEphemeralKey actOne secret ourEphemeral.Value peerEncryptor)
            else
                (PeerChannelEncryptor.processActOneWithKey actOne secret peerEncryptor)
        match r with
        | Bad b -> return (b.Describe() |> PeerError.EncryptorError |> Result.Error)
        | Good (actTwo, pce) ->
            let newPeer = {
                ChannelEncryptor = pce
                IsOutBound = false
                TheirNodeId = None
                TheirGlobalFeatures = None
                TheirLocalFeatures = None

                SyncStatus = InitSyncTracker.NoSyncRequested
                PeerId = theirPeerId
                GetOurNodeSecret = _keyRepo.GetNodeSecret
            }
            match this.KnownPeers.TryAdd(theirPeerId, newPeer) with
            | false ->
                sprintf "duplicate connection with peer %A" theirPeerId
                |> _logger.LogInformation
                return theirPeerId
                |> DuplicateConnection
                |> Result.Error
            | true ->
                this.RememberPeersTransport(theirPeerId, pipeWriter)
                let! _ = pipeWriter.WriteAsync(actTwo)
                let! _ = pipeWriter.FlushAsync()
                return Ok ()
        }

    member private this.UpdatePeerWith(theirPeerId, newPeer: Peer) =
<<<<<<< HEAD
        ignore <| this.KnownPeers.AddOrUpdate(theirPeerId, newPeer, (fun pId existingPeer -> newPeer))
=======
        this.KnownPeers.AddOrUpdate(theirPeerId, newPeer, (fun pId (oldPeer: Peer) -> newPeer))
        |> ignore
>>>>>>> 471fbbba
        if newPeer.ChannelEncryptor.IsReadyForEncryption() then
            this.OpenedPeers.AddOrUpdate(theirPeerId, newPeer, (fun pId (oldPeer: Peer) -> newPeer))
            |> ignore
    member private this.SetFeaturesToPeer(theirPeerId, gf: GlobalFeatures, lf: LocalFeatures) =
        let dummy = fun _ ->
            let msg = sprintf "Unknown peer. id (%A)" theirPeerId
            _logger.LogError(msg); failwith msg
        this.OpenedPeers.AddOrUpdate(theirPeerId, dummy, fun pId (oldPeer: Peer) -> { oldPeer with
                                                                                          TheirGlobalFeatures = Some gf
                                                                                          TheirLocalFeatures = Some lf })
    member private this.EncodeAndSendMsg(theirPeerId: PeerId, pipeWriter: PipeWriter) (msg: ILightningMsg) =
        _logger.LogTrace(sprintf "encoding and sending msg %A to peer %A" (msg.GetType()) theirPeerId)
        unitVtask {
                match this.OpenedPeers.TryGetValue(theirPeerId) with
                | true, peer ->
                    let msgEncrypted, newPCE =
                        peer.ChannelEncryptor |> PeerChannelEncryptor.encryptMessage (_logger.LogTrace) (msg.ToBytes())
                    this.UpdatePeerWith(theirPeerId, { peer with ChannelEncryptor = newPCE }) |> ignore
                    do! pipeWriter.WriteAsync(msgEncrypted)
                    return ()
                | false, _ ->
                    sprintf "peerId %A is not in opened peers" theirPeerId
                    |> _logger.LogCritical
        }

    /// wrapper to work on PeerChannelEncryptor in atomic way.
    /// i.e. retrieve old peer, operate on with it, and set updated peer to dict again.
    member private this.AtomicEncryptorOperation(peerId, f: Peer -> RResult<('a * PeerChannelEncryptor)>) =
        match this.KnownPeers.TryGetValue peerId with
        | false, _ ->
            sprintf "Unknown Peer %A. Failed to operate by Encryptor" peerId
            |> RResult.rmsg
        | true, peer ->
            match f(peer) with
            | Good(result, newPCE) ->
                this.UpdatePeerWith(peerId, { peer with ChannelEncryptor = newPCE })
                Good result
            | Bad e -> Bad e
    /// Atomic version of PeerChannelEncryptor.processActOneWithKey
    member private this.ProcessActOneWithKey(peerId, actOne: byte[], nodeSecret: Key) =
        _logger.LogTrace("processing act one")
        let innerOp peer = peer.ChannelEncryptor |> PeerChannelEncryptor.processActOneWithKey actOne nodeSecret
        this.AtomicEncryptorOperation(peerId, innerOp)

    /// Atomic version of PeerChannelEncryptor.processActTwo
    member private this.ProcessActTwo(peerId, actTwo, nodeSecret: Key) =
        _logger.LogTrace("processing act two")
        let innerOp = fun p -> p.ChannelEncryptor |> PeerChannelEncryptor.processActTwo actTwo nodeSecret
        this.AtomicEncryptorOperation(peerId, innerOp)
        
    /// Atomic version of PeerChannelEncryptor.processActThree
    member private this.ProcessActThree(peerId, actThree) =
        _logger.LogTrace("processing act three")
        let innerOp peer = peer.ChannelEncryptor |> PeerChannelEncryptor.processActThree actThree
        this.AtomicEncryptorOperation(peerId, innerOp)
    member private this.DecryptLengthHeader(peerId, headerCypherText) =
        let innerOp peer = peer.ChannelEncryptor |> PeerChannelEncryptor.decryptLengthHeader (_logger.LogTrace) headerCypherText
        this.AtomicEncryptorOperation(peerId, innerOp)
        
    member private this.DecryptMessage(peerId, cypherText) =
        let innerOp peer = peer.ChannelEncryptor |> PeerChannelEncryptor.decryptMessage (_logger.LogTrace) cypherText
        this.AtomicEncryptorOperation(peerId, innerOp)
        
    member private this.SetTheirNodeIdToPeer(peerId: PeerId, theirNodeId: NodeId) =
        let dum = fun x -> failwithf "Unknown Peer Id %A" peerId
        this.KnownPeers.AddOrUpdate(peerId, dum, fun v (oldPeer: Peer) -> { oldPeer with TheirNodeId = Some theirNodeId })
    
    member private this.HandleSetupMsgAsync(peerId, msg: ISetupMsg, pipe: IDuplexPipe) =
        vtask {
            let ok, peer = this.OpenedPeers.TryGetValue(peerId)
            assert ok
            match msg with
            | :? Init as init ->
                if (init.GlobalFeatures.RequiresUnknownBits()) then
                    _logger.LogInformation("Peer global features required unknown version bits")
                    return RResult.rbad(RBad.Object({ PeerHandleError.NoConnectionPossible = true }))
                else if (init.LocalFeatures.RequiresUnknownBits()) then
                    _logger.LogInformation("Peer local features required unknown version bits")
                    return RResult.rbad(RBad.Object({ PeerHandleError.NoConnectionPossible = true }))
                else if (peer.TheirGlobalFeatures.IsSome) then
                    return RResult.rbad(RBad.Object({ PeerHandleError.NoConnectionPossible = false }))
                else
                    sprintf "Received peer Init message: data_loss_protect: %s, initial_routing_sync: %s , upfront_shutdown_script: %s, unknown local flags: %s, unknown global flags %s" 
                        (if init.LocalFeatures.SupportsDataLossProect() then "supported" else "not supported")
                        (if init.LocalFeatures.InitialRoutingSync() then "supported" else "not supported")
                        (if init.LocalFeatures.SupportsUpfrontShutdownScript() then "supported" else "not supported")
                        (if init.LocalFeatures.SupportsUnknownBits() then "present" else "not present")
                        (if init.GlobalFeatures.SupportsUnknownBits() then "present" else "not present")
                        |> _logger.LogInformation
                    let theirNodeId = if peer.TheirNodeId.IsSome then peer.TheirNodeId.Value else
                                        let msg = "peer node id is not set. This should never happen"
                                        _logger.LogError msg
                                        failwith msg
                    this.EventAggregator.Publish<PeerEvent>(ReceivedInit (theirNodeId, init))
                    this.SetFeaturesToPeer(peerId, init.GlobalFeatures, init.LocalFeatures) |> ignore
                    if (not peer.IsOutBound) then
                        let lf = LocalFeatures.Flags([||]).SetInitialRoutingSync()
                        do! this.EncodeAndSendMsg(peer.PeerId, pipe.Output) ({ Init.GlobalFeatures = GlobalFeatures.Flags([||]); Init.LocalFeatures = lf })
                        return Good ()
                    else
                        this.EventAggregator.Publish<PeerEvent>(Connected theirNodeId)
                        return Good ()
            | :? ErrorMessage as e ->
                let isDataPrintable = e.Data |> Array.exists(fun b -> b < 32uy || b > 126uy) |> not
                do
                    if isDataPrintable then
                        sprintf "Got error message from %A:%A" (peer.TheirNodeId.Value) (ascii.GetString(e.Data))
                        |> _logger.LogDebug
                    else
                        sprintf "Got error message from %A with non-ASCII error message" (peer.TheirNodeId.Value)
                        |> _logger.LogDebug
                if (e.ChannelId = WhichChannel.All) then
                    return
                        { PeerHandleError.NoConnectionPossible = true }
                        |> box
                        |> RBad.Object
                        |> RResult.rbad
                else
                    this.EventAggregator.Publish<PeerEvent>(ReceivedError(peer.TheirNodeId.Value, e))
                    return Good ()
            | :? Ping as ping ->
                this.EventAggregator.Publish<PeerEvent>(ReceivedPing (peer.TheirNodeId.Value, ping))
                sprintf "Received ping from %A" peer.TheirNodeId.Value
                |> _logger.LogDebug
                if (ping.PongLen < 65532us) then
                    let pong = { Pong.BytesLen = ping.PongLen }
                    do! this.EncodeAndSendMsg(peer.PeerId, pipe.Output) (pong)
                    return Good()
                else
                    return Good()
            | :? Pong as pong ->
                sprintf "Received pong from %A"  peer.TheirNodeId.Value |> _logger.LogDebug
                this.EventAggregator.Publish<PeerEvent>(ReceivedPong (peer.TheirNodeId.Value, pong))
                return Good ()
            | _ -> return failwithf "Unknown setup message %A This should never happen" msg
        }

    member inline private this.TryPotentialHandleError (peerId, transport: IDuplexPipe) (b: RBad) =
        unitTask {
            let handleObj (o: obj) = 
                unitVtask {
                    match o with
                    | :? HandleError as he ->
                        sprintf "Got Error when handling message"
                        |> _logger.LogTrace
                        match he.Action with
                        | Some(DisconnectPeer _) ->
                            sprintf "disconnecting peer because %A" he.Error
                            |> _logger.LogInformation
                        | Some(IgnoreError) ->
                            sprintf "ignoring the error because %A" he.Error
                            |> _logger.LogDebug
                        | Some(SendErrorMessage msg) ->
                            sprintf "sending error message because %A" he.Error
                            |> _logger.LogDebug
                            let! _ = this.EncodeAndSendMsg(peerId, transport.Output) msg
                            return ()
                        | None ->
                            sprintf "Got error when handling message, action not yet filled in %A" he.Error
                            |> _logger.LogDebug
                    | _ ->
                        _logger.LogCritical(sprintf "Unknown Error object %A" o)
                }
            let! _ =
                unitTask {
                    match b with
                    | RBad.Exception ex -> _logger.LogError(ex.StackTrace)
                    | RBad.Message msg -> _logger.LogError(msg) 
                    | RBad.DescribedObject (msg, obj) ->
                        _logger.LogError(msg)
                        do! handleObj obj
                    | RBad.Object obj ->
                        do! handleObj obj
                }
            return ()
        }

    member private this.InsertNodeId(theirNodeId: NodeId, theirPeerId) =
        match this.NodeIdToPeerId.TryAdd(theirNodeId, theirPeerId) with
        | false ->
            _logger.LogDebug(sprintf "Got second connection with %A , closing." theirNodeId)
            RResult.rbad(RBad.Object { HandleError.Action = Some IgnoreError ; Error = sprintf "We already have connection with %A. nodeid: is %A" theirPeerId theirNodeId })
        | true ->
            _logger.LogTrace(sprintf "Finished noise handshake for connection with %A" theirNodeId)
            match this.KnownPeers.TryGetValue(theirPeerId) with
            | true, peer ->
                this.UpdatePeerWith(theirPeerId, { peer with TheirNodeId = Some theirNodeId })
                Good ()
            | false, _ ->
                RResult.rmsg("Failed to get from known peers")

    member this.ProcessMessageAsync(peerId: PeerId, pipe: IDuplexPipe) =
        this.ProcessMessageAsync(peerId, pipe, Key())
        
    /// read from pipe, If the handshake is not completed. proceed with handshaking process
    /// automatically. If it has been completed. This patch to message handlers
    /// <param name="ourEphemeral"> Used only for test. usually ephemeral keys can be generated randomly </param>
    member this.ProcessMessageAsync(theirPeerId: PeerId, pipe: IDuplexPipe, ourEphemeral: Key) =
        let errorHandler: RBad -> Task = this.TryPotentialHandleError(theirPeerId, pipe)
        unitVtask {
            let! r = this.ReadAsyncCore(theirPeerId, pipe, ourEphemeral)
            let r: RResult<unit> =  r // compiler complains about type annotation without this
            do! r.RBadIterAsync(errorHandler)
            return ()
        }
        
        
    // I wanted to use a bind (>>=) as we do in Channel, but we had to prepare monad-transformer.
    // so instead decided to just use match expression.
    member private this.ReadAsyncCore(peerId: PeerId, pipe: IDuplexPipe, ourEphemeral) =
        vtask {
            match this.KnownPeers.TryGetValue(peerId) with
            | false, _ ->
                sprintf "Going to create new inbound peer against %A" (peerId)
                |>  _logger.LogTrace 
                let! actOne = pipe.Input.ReadExactAsync(50, true)
                let! r = this.NewInboundConnection(peerId, actOne, pipe.Output, ourEphemeral)
                match r with
                | Ok p -> return Good ()
                | Result.Error e -> return (e |> box |> RBad.Object |> RResult.rbad)
            // This case might be unnecessary. Since probably there is no way these are both true
            // 1. We know the peer
            // 2. peer has not sent act1 yet.
            // TODO: Remove?
            | true, _peer when _peer.ChannelEncryptor.GetNoiseStep() = ActOne ->
                let! actOne = pipe.Input.ReadExactAsync(50)
                match this.ProcessActOneWithKey(peerId, actOne, (_keyRepo.GetNodeSecret())) with
                | Bad rbad -> return Bad rbad
                | Good (actTwo) ->
                    do! pipe.Output.WriteAsync(actTwo)
                    return Good ()
            | true, _peer when _peer.ChannelEncryptor.GetNoiseStep() = ActTwo ->
                let! actTwo = pipe.Input.ReadExactAsync(50)
                let r = this.ProcessActTwo(peerId, actTwo, (_keyRepo.GetNodeSecret()))
                match r with
                | Bad rbad -> return Bad rbad
                | Good(actThree, theirNodeId) ->
                    do! pipe.Output.WriteAsync(actThree)
                    match this.InsertNodeId(theirNodeId, peerId) with
                    | Bad rbad -> return Bad rbad
                    | Good _ -> 
                        let localFeatures = 
                            let lf = (LocalFeatures.Flags [||])
                            if _nodeParams.RequireInitialRoutingSync then
                                lf.SetInitialRoutingSync()
                            else
                                lf
                        do!
                            this.EncodeAndSendMsg (peerId, pipe.Output)
                                ({ Init.GlobalFeatures = GlobalFeatures.Flags [||]; LocalFeatures = localFeatures })
                        return Good ()
            | true, _peer when _peer.ChannelEncryptor.GetNoiseStep() = ActThree ->
                let! actThree = pipe.Input.ReadExactAsync(66)
                match this.ProcessActThree(peerId, actThree) with
                | Bad rbad -> return Bad rbad
                | Good (theirNodeId) ->
                    match this.InsertNodeId(theirNodeId, peerId) with
                    | Bad b -> return Bad b
                    | Good _ ->
                        this.EventAggregator.Publish<PeerEvent>(Connected theirNodeId)
                        this.SetTheirNodeIdToPeer(peerId, theirNodeId) |> ignore
                        return Good ()
            | true, peer when peer.ChannelEncryptor.GetNoiseStep() = NoiseComplete ->
                let! lengthHeader = pipe.Input.ReadExactAsync(18)
                match this.DecryptLengthHeader(peerId, lengthHeader) with
                | Bad b -> return Bad b
                | Good (length) -> 
                    let! cipherTextWithMAC = pipe.Input.ReadExactAsync(int length + 16)
                    match this.DecryptMessage(peerId,cipherTextWithMAC) with
                    | Bad b -> return Bad b
                    | Good (data) ->
                        match LightningMsg.fromBytes data with
                        | Bad b -> return Bad b
                        | Good msg ->
                            _logger.LogTrace(sprintf "Peer Decrypted msg %A" (msg.GetType()))
                            match msg with
                            | :? ISetupMsg as setupMsg ->
                                return! this.HandleSetupMsgAsync (peerId, setupMsg, pipe)
                            | :? IRoutingMsg as routingMsg ->
                                this.EventAggregator.Publish<PeerEvent>(ReceivedRoutingMsg (peer.TheirNodeId.Value, routingMsg))
                                return Good ()
                            | :? IChannelMsg as channelMsg ->
                                this.EventAggregator.Publish<PeerEvent>(ReceivedChannelMsg (peer.TheirNodeId.Value, channelMsg))
                                return Good ()
                            | msg -> return failwithf "Unknown type of message (%A), this should never happen" msg
            | _ -> return failwith "unreachable"
        }
    member this.AcceptCommand(cmd: PeerCommand) = unitVtask {
        match cmd with
        | Connect (peerId, nodeId) ->
            let pw = this.PeerIdToTransport.TryGet(peerId)
            match! this.NewOutBoundConnection(nodeId, peerId, pw) with
            | Ok _ -> return ()
            | Result.Error e ->
                sprintf "Failed to create outbound connection to the peer (%A) (%A)" peerId e |> _logger.LogError
                return ()
        | SendPing (peerId, ping) ->
            let pw = this.PeerIdToTransport.TryGet(peerId)
            do! this.EncodeAndSendMsg (peerId, pw) (ping)
            return ()
    }
    
    member this.MakeLocalParams(channelPubKeys, defaultFinalScriptPubKey: Script, isFunder: bool, fundingSatoshis: Money) =
        _nodeParams.MakeLocalParams(this.OurNodeId, channelPubKeys, defaultFinalScriptPubKey, isFunder, fundingSatoshis)
        
    interface IPeerManager with
        member this.ProcessMessageAsync(peerId, pipe) = this.ProcessMessageAsync(peerId, pipe)
        member this.AcceptCommand(cmd) = this.AcceptCommand(cmd)
        member this.OurNodeId = this.OurNodeId<|MERGE_RESOLUTION|>--- conflicted
+++ resolved
@@ -233,12 +233,8 @@
         }
 
     member private this.UpdatePeerWith(theirPeerId, newPeer: Peer) =
-<<<<<<< HEAD
-        ignore <| this.KnownPeers.AddOrUpdate(theirPeerId, newPeer, (fun pId existingPeer -> newPeer))
-=======
         this.KnownPeers.AddOrUpdate(theirPeerId, newPeer, (fun pId (oldPeer: Peer) -> newPeer))
         |> ignore
->>>>>>> 471fbbba
         if newPeer.ChannelEncryptor.IsReadyForEncryption() then
             this.OpenedPeers.AddOrUpdate(theirPeerId, newPeer, (fun pId (oldPeer: Peer) -> newPeer))
             |> ignore
